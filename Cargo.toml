[package]
name = "pauli"
<<<<<<< HEAD
version = "0.2.0"
authors = ["maxime"]
=======
version = "0.1.1"
authors = ["maxtremblay <matrem@protonmail.com>"]
>>>>>>> 20f78673
edition = "2018"
description = "A toolbox for quantum Pauli operator"
license = "MIT OR Apache-2.0"
keywords = ["quantum"]
categories = ["science"]

# See more keys and their definitions at https://doc.rust-lang.org/cargo/reference/manifest.html

[dependencies]
sprs = "0.9.3"<|MERGE_RESOLUTION|>--- conflicted
+++ resolved
@@ -1,12 +1,7 @@
 [package]
 name = "pauli"
-<<<<<<< HEAD
 version = "0.2.0"
-authors = ["maxime"]
-=======
-version = "0.1.1"
 authors = ["maxtremblay <matrem@protonmail.com>"]
->>>>>>> 20f78673
 edition = "2018"
 description = "A toolbox for quantum Pauli operator"
 license = "MIT OR Apache-2.0"
