[package]
name = "pauli"
<<<<<<< HEAD
version = "0.1.1"
authors = ["maxime"]
=======
version = "0.1.0"
authors = ["maxtremblay <matrem@protonmail.com>"]
>>>>>>> aa45a222
edition = "2018"
description = "A toolbox for quantum Pauli operator"
license = "MIT OR Apache-2.0"
keywords = ["quantum"]
categories = ["science"]

# See more keys and their definitions at https://doc.rust-lang.org/cargo/reference/manifest.html

[dependencies]
<<<<<<< HEAD
sprs = "0.9.3"
=======
itertools = "0.9.0"
num-complex = "0.3.1"
>>>>>>> aa45a222
<|MERGE_RESOLUTION|>--- conflicted
+++ resolved
@@ -1,12 +1,7 @@
 [package]
 name = "pauli"
-<<<<<<< HEAD
 version = "0.1.1"
-authors = ["maxime"]
-=======
-version = "0.1.0"
 authors = ["maxtremblay <matrem@protonmail.com>"]
->>>>>>> aa45a222
 edition = "2018"
 description = "A toolbox for quantum Pauli operator"
 license = "MIT OR Apache-2.0"
@@ -16,9 +11,4 @@
 # See more keys and their definitions at https://doc.rust-lang.org/cargo/reference/manifest.html
 
 [dependencies]
-<<<<<<< HEAD
-sprs = "0.9.3"
-=======
-itertools = "0.9.0"
-num-complex = "0.3.1"
->>>>>>> aa45a222
+sprs = "0.9.3"